--- conflicted
+++ resolved
@@ -48,17 +48,12 @@
 import org.mockito.Mockito.times
 import java.io.Closeable
 import java.lang.Exception
-<<<<<<< HEAD
 import java.util.*
-import java.util.concurrent.Semaphore
-import java.util.concurrent.TimeUnit
-=======
 import java.util.Collections
 import java.util.Random
 import java.util.concurrent.Semaphore
 import java.util.concurrent.TimeUnit
 import java.util.concurrent.locks.ReentrantLock
->>>>>>> ee20789e
 
 class SyncUnitTestHarness : Closeable {
     companion object {
@@ -453,9 +448,9 @@
         }
 
         override fun queueConsumableRemoteUpdateEvent(
-<<<<<<< HEAD
             versionState: DataSynchronizerTestContext.TestVersionState,
-            pseudoUpdatedDocument: BsonDocument
+            pseudoUpdatedDocument: BsonDocument,
+            id: BsonValue
         ) {
             val fakeUpdateDoc = pseudoUpdatedDocument.clone()
             val cachedVersion = fakeUpdateDoc["__stitch_sync_version"]
@@ -478,14 +473,6 @@
             `when`(dataSynchronizer.getEventsForNamespace(any())).thenReturn(
                 mapOf(fakeUpdateDoc to ChangeEvent.changeEventForLocalUpdate(
                     namespace, testDocumentId, null, fakeUpdateDoc, false)),
-=======
-            id: BsonValue,
-            document: BsonDocument
-        ) {
-            `when`(dataSynchronizer.getEventsForNamespace(any())).thenReturn(
-                mapOf(document to ChangeEvent.changeEventForLocalUpdate(
-                    namespace, id, null, document, false)),
->>>>>>> ee20789e
                 mapOf())
         }
 
@@ -509,12 +496,9 @@
 
         override fun findTestDocumentFromLocalCollection(withSyncVersion: Boolean): BsonDocument? {
             // TODO: this may be rendered unnecessary with STITCH-1972
-<<<<<<< HEAD
-            val doc = dataSynchronizer.findOneById(
+            val doc = dataSynchronizer.find(
                 namespace,
-                testDocumentId,
-                BsonDocument::class.java,
-                CodecRegistries.fromCodecs(bsonDocumentCodec))
+                BsonDocument("_id", testDocumentId)).first()
             return if (withSyncVersion) doc else withoutSyncVersion(doc)
         }
 
@@ -528,17 +512,6 @@
             if (cached != null) {
                 this.testDocument.append("__stitch_sync_version", cached)
             }
-=======
-            return withoutSyncVersion(
-                dataSynchronizer.find(
-                    namespace,
-                    BsonDocument("_id", testDocumentId),
-                    10,
-                    null,
-                    null,
-                    BsonDocument::class.java,
-                    CodecRegistries.fromCodecs(bsonDocumentCodec)).firstOrNull())
->>>>>>> ee20789e
         }
 
         override fun verifyChangeEventListenerCalledForActiveDoc(

--- conflicted
+++ resolved
@@ -11,12 +11,9 @@
 import org.bson.BsonDocument
 import org.bson.BsonInt32
 import org.bson.BsonString
-<<<<<<< HEAD
-=======
 import org.bson.Document
 import org.bson.codecs.BsonDocumentCodec
 import org.bson.codecs.configuration.CodecRegistries
->>>>>>> ee20789e
 import org.junit.After
 
 import org.junit.Assert.assertEquals
@@ -451,12 +448,7 @@
 
         // do a sync pass, addressing the conflict
         ctx.doSyncPass()
-<<<<<<< HEAD
-        ctx.waitForEvent()
-
-=======
-        ctx.waitForEvents()
->>>>>>> ee20789e
+        ctx.waitForEvents(1)
         // verify that a change event has been emitted, a conflict has been handled,
         // and no errors were emitted
         ctx.verifyChangeEventListenerCalledForActiveDoc(times = 1)
@@ -1123,7 +1115,7 @@
 
         ctx.queueConsumableRemoteUpdateEvent(
             id = result.upsertedId!!,
-            document = BsonDocument(
+            pseudoUpdatedDocument = BsonDocument(
                 "name",
                 BsonString("philip")
             ).append("count", BsonInt32(3)).append("_id", result.upsertedId))
@@ -1304,19 +1296,19 @@
         // 1: Update -> Conflict -> Delete (remote wins)
         // insert a new document, and sync.
         ctx.insertTestDocument()
-        ctx.waitForEvent()
+        ctx.waitForEvents(1)
         ctx.doSyncPass()
 
         // update the document and wait for the local update event
         ctx.updateTestDocument()
-        ctx.waitForEvent()
+        ctx.waitForEvents(1)
 
         // create conflict here by claiming there is no remote doc to update
         ctx.mockUpdateResult(RemoteUpdateResult(0, 0, null))
 
         // do a sync pass, addressing the conflict
         ctx.doSyncPass()
-        ctx.waitForEvent()
+        ctx.waitForEvents(1)
         val captor = ArgumentCaptor.forClass(BsonDocument::class.java)
         verify(ctx.collectionMock).insertOne(captor.capture())
         val versionDoc =
@@ -1338,21 +1330,21 @@
 
         ctx.mockUpdateResult(RemoteUpdateResult(0, 0, null))
         ctx.insertTestDocument()
-        ctx.waitForEvent()
-        ctx.doSyncPass()
-        ctx.waitForEvent()
+        ctx.waitForEvents(1)
+        ctx.doSyncPass()
+        ctx.waitForEvents(1)
         ctx.verifyChangeEventListenerCalledForActiveDoc(times = 1, expectedChangeEvent =
         ChangeEvent.changeEventForLocalInsert(ctx.namespace, ctx.testDocument, false))
 
         // update the document and wait for the local update event
         ctx.updateTestDocument()
-        ctx.waitForEvent()
+        ctx.waitForEvents(1)
 
         // do a sync pass, addressing the conflict. let local win
         ctx.shouldConflictBeResolvedByRemote = false
 
         ctx.doSyncPass()
-        ctx.waitForEvent()
+        ctx.waitForEvents(1)
 
         val insertOneCaptor = ArgumentCaptor.forClass(BsonDocument::class.java)
         verify(ctx.collectionMock).insertOne(insertOneCaptor.capture())

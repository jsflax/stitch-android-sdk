package com.mongodb.stitch.android;

import android.content.Context;
import android.content.SharedPreferences;
import android.content.pm.PackageInfo;
import android.content.pm.PackageManager;
import android.os.Build;
import android.support.annotation.NonNull;
import android.support.annotation.Nullable;
import android.util.Log;

import com.android.volley.Request;
import com.android.volley.RequestQueue;
import com.android.volley.Response;
import com.android.volley.VolleyError;
import com.android.volley.toolbox.JsonObjectRequest;
import com.android.volley.toolbox.Volley;
import com.fasterxml.jackson.databind.ObjectMapper;
import com.google.android.gms.tasks.Continuation;
import com.google.android.gms.tasks.OnCompleteListener;
import com.google.android.gms.tasks.Task;
import com.google.android.gms.tasks.TaskCompletionSource;
import com.google.android.gms.tasks.Tasks;
import com.mongodb.stitch.android.auth.AuthInfo;
import com.mongodb.stitch.android.auth.AuthProvider;
import com.mongodb.stitch.android.auth.AvailableAuthProviders;
<<<<<<< HEAD
=======
import com.mongodb.stitch.android.auth.DecodedJWT;
import com.mongodb.stitch.android.auth.UserProfile;
>>>>>>> 5755f8bf
import com.mongodb.stitch.android.auth.emailpass.EmailPasswordAuthProvider;
import com.mongodb.stitch.android.auth.emailpass.EmailPasswordAuthProviderInfo;
import com.mongodb.stitch.android.auth.RefreshTokenHolder;
import com.mongodb.stitch.android.auth.anonymous.AnonymousAuthProviderInfo;
import com.mongodb.stitch.android.auth.oauth2.facebook.FacebookAuthProviderInfo;
import com.mongodb.stitch.android.auth.oauth2.google.GoogleAuthProviderInfo;
import com.mongodb.stitch.android.http.Headers;
import com.mongodb.stitch.android.http.Volley.AuthenticatedJsonStringRequest;
import com.mongodb.stitch.android.http.Volley.JsonStringRequest;
import com.mongodb.stitch.android.push.AvailablePushProviders;
import com.mongodb.stitch.android.push.PushClient;
import com.mongodb.stitch.android.push.PushManager;

import org.bson.Document;
import org.json.JSONException;
import org.json.JSONObject;

import java.io.IOException;
import java.io.InputStream;
import java.util.ArrayList;
import java.util.Arrays;
import java.util.Collections;
import java.util.Iterator;
import java.util.List;
import java.util.Properties;

import static com.mongodb.stitch.android.StitchError.ErrorCode;
import static com.mongodb.stitch.android.StitchError.parseRequestError;
import static com.mongodb.stitch.android.http.Headers.GetAuthorizationBearer;

/**
 * A StitchClient is responsible for handling the overall interaction with all Stitch services.
 */
public class StitchClient {

    private static final String PLATFORM = "android";
    private static final String TAG = "Stitch";
    private static final String DEFAULT_BASE_URL = "https://stitch.mongodb.com";

    // Properties
    private static final String STITCH_PROPERTIES_FILE_NAME = "stitch.properties";
    private static final String PROP_APP_ID = "appId";
    private static final String PROP_BASE_URL = "baseUrl";

    // Preferences
    private static final String SHARED_PREFERENCES_NAME = "com.mongodb.stitch.sdk.SharedPreferences.%s";
    private static final String PREF_AUTH_JWT_NAME = "auth_token";
    private static final String PREF_AUTH_REFRESH_TOKEN_NAME = "refresh_token";
    private static final String PREF_DEVICE_ID_NAME = "deviceId";
    private final Properties _properties;

    // Members
    private final Context _context;
    private final String _baseUrl;
    private final String _clientAppId;
    private final RequestQueue _queue;
    private final ObjectMapper _objMapper;
    private final SharedPreferences _preferences;
    private final PushManager _pushManager;
    private final List<AuthListener> _authListeners;

    @Nullable
    private Auth _auth;

    /**
     * @param context     The Android {@link Context} that this client should be bound to.
     * @param clientAppId The App ID for the Stitch app.
     * @param baseUrl     The base URL of the Stitch Client API server.
     */
    public StitchClient(final Context context, final String clientAppId, final String baseUrl) {
        _context = context;
        _queue = Volley.newRequestQueue(context);
        _objMapper = CustomObjectMapper.createObjectMapper();

        final String prefPath = String.format(SHARED_PREFERENCES_NAME, clientAppId);
        _preferences = context.getSharedPreferences(prefPath, Context.MODE_PRIVATE);
        _authListeners = new ArrayList<>();
        _pushManager = new PushManager(context, this);

        // Only attempt to load properties
        _properties = new Properties();
        try {
            final InputStream propInput = context.getAssets().open(STITCH_PROPERTIES_FILE_NAME);
            _properties.load(propInput);
        } catch (final IOException ignored) {
        }

        if (clientAppId != null) {
            _clientAppId = clientAppId;
        } else {
            if (!_properties.containsKey(PROP_APP_ID)) {
                throw new StitchException.StitchClientException("No App ID in properties");
            }
            _clientAppId = _properties.getProperty(PROP_APP_ID);
        }

        if (baseUrl != null) {
            _baseUrl = baseUrl;
        } else if (!_properties.containsKey(PROP_BASE_URL)) {
            _baseUrl = DEFAULT_BASE_URL;
        } else {
            _baseUrl = _properties.getProperty(PROP_BASE_URL);
        }
    }

    /**
     * @param context     The Android {@link Context} that this client should be bound to.
     * @param clientAppId The App ID for the Stitch app.
     */
    public StitchClient(final Context context, final String clientAppId) {
        this(context, clientAppId, DEFAULT_BASE_URL);
    }

    /**
     * @param context The Android {@link Context} that this client should be bound to.
     * @return A client derived from the properties file.
     */
    public static StitchClient fromProperties(final Context context) {
        return new StitchClient(context, null, null);
    }

    // Public Methods

    // General Methods

    /**
     * @return The client's App ID
     */
    public String getAppId() {
        return _clientAppId;
    }

    /**
     * @return The Android {@link Context} that this client is bound to.
     */
    public Context getContext() {
        return _context;
    }

    // AuthInfo Methods

    /**
     * Gets the currently authenticated user. Must only be used when the client has been
     * previously authenticated.
     *
     * @return The currently Authenticated user.
     */
    @Nullable
    public Auth getAuth() {
        if (!isAuthenticated()) {
            throw new StitchException.StitchAuthException("Must first authenticate");
        }
        return _auth;
    }

    /**
     * @return Whether or not the client is authenticated.
     */
    public boolean isAuthenticated() {
        if (_auth != null) {
            return true;
        }

        if (_preferences.contains(PREF_AUTH_JWT_NAME)) {
            try {
                _auth = new Auth(
                        this,
                        _objMapper.readValue(
                                _preferences.getString(PREF_AUTH_JWT_NAME, ""),
                                AuthInfo.class
                        )
                );
            } catch (final IOException e) {
                throw new StitchException(e);
            }
            onLogin();
            return true;
        }

        return false;
    }

    /**
     * Logs out the current user.
     *
     * @return A task that can be resolved upon completion of logout.
     */
    public Task<Void> logout() {
        if (!isAuthenticated()) {
            return Tasks.forResult(null);
        }
        return executeRequest(Request.Method.DELETE, Paths.AUTH, null, false, true).continueWith(new Continuation<String, Void>() {
            @Override
            public Void then(@NonNull final Task<String> task) throws Exception {
                if (task.isSuccessful()) {
                    clearAuth();
                    return null;
                }
                throw task.getException();
            }
        });
    }

    /**
     * Logs the current user in using a specific auth provider.
     *
     * @param authProvider The provider that will handle the login.
     * @return A task containing an {@link AuthInfo} session that can be resolved on completion of log in.
     */
    public Task<AuthInfo> logInWithProvider(AuthProvider authProvider) {

        if (isAuthenticated()) {
            Log.d(TAG, "Already logged in. Returning cached token");
            return Tasks.forResult(_auth.getAuthInfo());
        }

        final TaskCompletionSource<AuthInfo> future = new TaskCompletionSource<>();
        final String url = String.format(
                "%s/%s/%s",
                getResourcePath(Paths.AUTH),
                authProvider.getType(),
                authProvider.getName());

        final JsonStringRequest request = new JsonStringRequest(
                Request.Method.POST,
                url,
                getAuthRequest(authProvider).toJson(),
                new Response.Listener<String>() {
                    @Override
                    public void onResponse(final String response) {
                        try {
                            _auth = new Auth(
                                    StitchClient.this,
                                    _objMapper.readValue(response, AuthInfo.class));
                            final RefreshTokenHolder refreshToken =
                                    _objMapper.readValue(response, RefreshTokenHolder.class);
                            _preferences.edit().putString(PREF_AUTH_JWT_NAME, response).apply();
                            _preferences.edit().putString(PREF_AUTH_REFRESH_TOKEN_NAME, refreshToken.getToken()).apply();
                            _preferences.edit().putString(PREF_DEVICE_ID_NAME, _auth.getAuthInfo().getDeviceId()).apply();
                            future.setResult(_auth.getAuthInfo());
                            onLogin();
                        } catch (final IOException e) {
                            Log.e(TAG, "Error parsing auth response", e);
                            future.setException(new StitchException(e));
                        }
                    }
                },
                new Response.ErrorListener() {
                    @Override
                    public void onErrorResponse(final VolleyError error) {
                        Log.e(TAG, "Error while logging in with auth provider", error);
                        future.setException(parseRequestError(error));
                    }
                });
        request.setTag(this);
        _queue.add(request);

        return future.getTask();
    }

    /**
     * Registers the current user using email and password.
     *
     * @param email    email for the given user
     * @param password password for the given user
     * @return A task containing whether or not registration was successful.
     */
    public Task<Boolean> register(@NonNull String email, @NonNull String password) {
        final EmailPasswordAuthProvider provider = new EmailPasswordAuthProvider(email, password);

        final TaskCompletionSource<Boolean> future = new TaskCompletionSource<>();
        final String url = String.format(
                "%s/%s/%s",
                getResourcePath(Paths.AUTH),
                provider.getType(),
                Paths.USERPASS_REGISTER
        );

        final JsonStringRequest request = new JsonStringRequest(
                Request.Method.POST,
                url,
                getAuthRequest(provider.getRegistrationPayload()).toJson(),
                new Response.Listener<String>() {
                    @Override
                    public void onResponse(final String response) {
                        future.setResult(response != null);
                    }
                },
                new Response.ErrorListener() {
                    @Override
                    public void onErrorResponse(final VolleyError error) {
                        Log.e(TAG, "Error while logging in with auth provider", error);
                        future.setException(parseRequestError(error));
                    }
                }
        );

        request.setTag(this);
        _queue.add(request);

        return future.getTask();
    }

    /**
     * Confirm a newly registered email in this context
     *
     * @param token   confirmation token emailed to new user
     * @param tokenId confirmation tokenId emailed to new user
     * @return A task containing whether or not the email was confirmed successfully
     */
    public Task<Boolean> emailConfirm(@NonNull final String token, @NonNull final String tokenId) {
        final TaskCompletionSource<Boolean> future = new TaskCompletionSource<>();

        final String url = String.format(
                "%s/%s/%s",
                getResourcePath(Paths.AUTH),
                "",
                Paths.USERPASS_CONFIRM
        );

        final Document params = new Document();

        params.put("token", token);
        params.put("tokenId", tokenId);

        final JsonStringRequest request = new JsonStringRequest(
                Request.Method.POST,
                url,
                params.toJson(),
                new Response.Listener<String>() {
                    @Override
                    public void onResponse(final String response) {
                        future.setResult(response != null);
                    }
                },
                new Response.ErrorListener() {
                    @Override
                    public void onErrorResponse(final VolleyError error) {
                        Log.e(TAG, "Error while confirming email", error);
                        future.setException(parseRequestError(error));
                    }
                }
        );

        request.setTag(this);
        _queue.add(request);

        return future.getTask();
    }

    /**
     * Send a confirmation email for a newly registered user
     *
     * @param email email address of user
     * @return A task containing whether or not the email was sent successfully.
     */
    public Task<Boolean> sendEmailConfirm(@NonNull final String email) {
        final TaskCompletionSource<Boolean> future = new TaskCompletionSource<>();

        final String url = String.format(
                "%s/%s/%s",
                getResourcePath(Paths.AUTH),
                "",
                Paths.USERPASS_CONFIRM_SEND
        );

        final JsonStringRequest request = new JsonStringRequest(
                Request.Method.POST,
                url,
                new Document("email", email).toJson(),
                new Response.Listener<String>() {
                    @Override
                    public void onResponse(final String response) {
                        future.setResult(response != null);
                    }
                },
                new Response.ErrorListener() {
                    @Override
                    public void onErrorResponse(final VolleyError error) {
                        Log.e(TAG, "Error while sending confirmation email", error);
                        future.setException(parseRequestError(error));
                    }
                }
        );

        request.setTag(this);
        _queue.add(request);

        return future.getTask();
    }

    /**
     * Reset a given user's password
     *
     * @param token token associated with this user
     * @param tokenId id of the token associated with this user
     * @return A task containing whether or not the reset was successful
     */
    public Task<Boolean> resetPassword(@NonNull final String token, @NonNull final String tokenId) {
        final TaskCompletionSource<Boolean> future = new TaskCompletionSource<>();

        final String url = String.format(
                "%s/%s/%s",
                getResourcePath(Paths.AUTH),
                "",
                Paths.USERPASS_RESET
        );

        final Document params = new Document();

        params.put(RegistrationFields.TOKEN, token);
        params.put(RegistrationFields.TOKEN_ID, tokenId);

        final JsonStringRequest request = new JsonStringRequest(
                Request.Method.POST,
                url,
                params.toJson(),
                new Response.Listener<String>() {
                    @Override
                    public void onResponse(final String response) {
                        future.setResult(response != null);
                    }
                },
                new Response.ErrorListener() {
                    @Override
                    public void onErrorResponse(final VolleyError error) {
                        Log.e(TAG, "Error while reseting password", error);
                        future.setException(parseRequestError(error));
                    }
                }
        );

        request.setTag(this);
        _queue.add(request);

        return future.getTask();
    }

    /**
     * Send a reset password email to a given email address
     *
     * @param email email address to reset password for
     * @return A task containing whether or not the reset email was sent successfully
     */
    public Task<Boolean> sendResetPassword(@NonNull final String email) {
        final TaskCompletionSource<Boolean> future = new TaskCompletionSource<>();

        final String url = String.format(
                "%s/%s/%s",
                getResourcePath(Paths.AUTH),
                "",
                Paths.USERPASS_RESET_SEND
        );

        final JsonStringRequest request = new JsonStringRequest(
                Request.Method.POST,
                url,
                new Document("email", email).toJson(),
                new Response.Listener<String>() {
                    @Override
                    public void onResponse(final String response) {
                        future.setResult(response != null);
                    }
                },
                new Response.ErrorListener() {
                    @Override
                    public void onErrorResponse(final VolleyError error) {
                        Log.e(TAG, "Error while sending reset password email", error);
                        future.setException(parseRequestError(error));
                    }
                }
        );

        request.setTag(this);
        _queue.add(request);

        return future.getTask();
    }

    /**
     * Adds a listener for auth events.
     *
     * @param authListener The listener that will receive auth events.
     */
    public synchronized void addAuthListener(final AuthListener authListener) {
        _authListeners.add(authListener);
    }

    /**
     * Removes a listener for auth events.
     *
     * @param authListener The listener that will no longer receive auth events.
     */
    public synchronized void removeAuthListener(final AuthListener authListener) {
        _authListeners.remove(authListener);
    }

    /**
     * Gets all available auth providers for the current app.
     *
     * @return A task containing {@link AvailableAuthProviders} that can be resolved on completion
     * of the request.
     */
    public Task<AvailableAuthProviders> getAuthProviders() {

        final TaskCompletionSource<AvailableAuthProviders> future = new TaskCompletionSource<>();
        final String url = getResourcePath(Paths.AUTH);

        final JsonObjectRequest request = new JsonObjectRequest(
                Request.Method.GET,
                url,
                new Response.Listener<JSONObject>() {
                    @Override
                    public void onResponse(final JSONObject response) {

                        final AvailableAuthProviders.Builder builder = new AvailableAuthProviders.Builder();
                        // Build provider info
                        for (final Iterator<String> keyItr = response.keys(); keyItr.hasNext(); ) {
                            final String authProviderName = keyItr.next();

                            try {
                                final JSONObject info = response.getJSONObject(authProviderName);

                                switch (authProviderName) {
                                    case FacebookAuthProviderInfo.FQ_NAME:
                                        final FacebookAuthProviderInfo fbInfo =
                                                _objMapper.readValue(info.toString(), FacebookAuthProviderInfo.class);
                                        builder.withFacebook(fbInfo);
                                        break;
                                    case GoogleAuthProviderInfo.FQ_NAME:
                                        final GoogleAuthProviderInfo googleInfo =
                                                _objMapper.readValue(info.toString(), GoogleAuthProviderInfo.class);
                                        builder.withGoogle(googleInfo);
                                        break;
                                    case AnonymousAuthProviderInfo.FQ_NAME:
                                        final AnonymousAuthProviderInfo anonInfo =
                                                _objMapper.readValue(info.toString(), AnonymousAuthProviderInfo.class);
                                        builder.withAnonymous(anonInfo);
                                        break;
                                    case EmailPasswordAuthProviderInfo.FQ_NAME:
                                        final EmailPasswordAuthProviderInfo emailPassInfo =
                                                _objMapper.readValue(info.toString(), EmailPasswordAuthProviderInfo.class);
                                        builder.withEmailPass(emailPassInfo);
                                        break;

                                }
                            } catch (final JSONException | IOException e) {
                                Log.e(
                                        TAG,
                                        String.format("Error while getting auth provider info for %s", authProviderName),
                                        e);
                                future.setException(e);
                                return;
                            }
                        }
                        future.setResult(builder.build());
                    }
                },
                new Response.ErrorListener() {
                    @Override
                    public void onErrorResponse(final VolleyError error) {
                        Log.e(TAG, "Error while getting auth provider info", error);
                        future.setException(parseRequestError(error));
                    }
                });
        request.setTag(this);
        _queue.add(request);

        return future.getTask();
    }

    // Pipelines

    /**
     * Executes a pipeline with the current app.
     *
     * @param pipeline The pipeline to execute.
     * @return A task containing the result of the pipeline that can be resolved on completion
     * of the execution.
     */
    @SuppressWarnings("unchecked")
    public Task<List<Object>> executePipeline(final List<PipelineStage> pipeline) {
        ensureAuthenticated();
        final String pipeStr;
        try {
            pipeStr = _objMapper.writeValueAsString(pipeline);
        } catch (final IOException e) {
            return Tasks.forException(e);
        }

        return executeRequest(Request.Method.POST, Paths.PIPELINE, pipeStr).continueWith(new Continuation<String, List<Object>>() {
            @Override
            public List<Object> then(@NonNull final Task<String> task) throws Exception {
                if (task.isSuccessful()) {
                    final Document doc = Document.parse(task.getResult());
                    return (List<Object>) doc.get(PipelineResponseFields.RESULT);
                } else {
                    Log.e(TAG, "Error while executing pipeline", task.getException());
                    throw task.getException();
                }
            }
        });
    }

    /**
     * Executes a pipeline with the current app.
     *
     * @param stages The stages to execute as a contiguous pipeline.
     * @return A task containing the result of the pipeline that can be resolved on completion
     * of the execution.
     */
    public Task<List<Object>> executePipeline(final PipelineStage... stages) {
        return executePipeline(Arrays.asList(stages));
    }

    // Network

    private static class Paths {
        private static final String AUTH = "auth";
        private static final String USER_PROFILE = AUTH + "/me";
        private static final String USER_PROFILE_API_KEYS = USER_PROFILE + "/api_keys";
        private static final String NEW_ACCESS_TOKEN = String.format("%s/newAccessToken", AUTH);
        private static final String PIPELINE = "pipeline";
        private static final String PUSH = "push";
        private static final String USERPASS_REGISTER = "userpass/register";
        private static final String USERPASS_CONFIRM = "local/userpass/confirm";
        private static final String USERPASS_CONFIRM_SEND = "local/userpass/confirm/send";
        private static final String USERPASS_RESET = "local/userpass/reset";
        private static final String USERPASS_RESET_SEND = "local/userpass/reset/send";

    }

    /**
     * @param resource The target resource.
     * @return A path to the given resource.
     */
    private String getResourcePath(final String resource) {
        return String.format("%s/api/client/v1.0/app/%s/%s", _baseUrl, _clientAppId, resource);
    }

    /**
     * Executes a network request against the app. The request will be retried if there
     * is an access token expiration.
     *
     * @param method   The HTTP method to use.
     * @param resource The resource to target.
     * @return A task containing the body of the network response that can be resolved on completion
     * of the network request.
     */
    Task<String> executeRequest(
            final int method,
            final String resource
    ) {
        return executeRequest(method, resource, null, true, false);
    }

    /**
     * Executes a network request against the app. The request will be retried if there
     * is an access token expiration.
     *
     * @param method   The HTTP method to use.
     * @param resource The resource to target.
     * @param body     The JSON body to include in the request.
     * @return A task containing the body of the network response that can be resolved on completion
     * of the network request.
     */
    private Task<String> executeRequest(
            final int method,
            final String resource,
            final String body
    ) {
        return executeRequest(method, resource, body, true, false);
    }

    /**
     * Executes a network request against the app.
     *
     * @param method           The HTTP method to use.
     * @param resource         The resource to target.
     * @param body             The JSON body to include in the request.
     * @param refreshOnFailure Whether or not to refresh the access token if it expires.
     * @param useRefreshToken  Whether or not to use the refresh token over the access token.
     * @return A task containing the body of the network response that can be resolved on completion
     * of the network request.
     */
    Task<String> executeRequest(
            final int method,
            final String resource,
            final String body,
            final boolean refreshOnFailure,
            final boolean useRefreshToken
    ) {
        ensureAuthenticated();
        final String url = getResourcePath(resource);
<<<<<<< HEAD
        final String token = useRefreshToken ? getRefreshToken() : _auth.getAuthInfo().getAccessToken();
=======
        final DecodedJWT token = new DecodedJWT(useRefreshToken ? getRefreshToken() : _auth.getDecodedJWT().getRawToken());
>>>>>>> 5755f8bf
        final TaskCompletionSource<String> future = new TaskCompletionSource<>();
        if (!useRefreshToken && token.isExpired()) {
            handleInvalidSession(method, resource, body, future);
            return future.getTask();
        }

        final AuthenticatedJsonStringRequest request = new AuthenticatedJsonStringRequest(
                method,
                url,
                body,
                Collections.singletonMap(
                        Headers.AUTHORIZATION,
                        GetAuthorizationBearer(token.getRawToken())),
                new Response.Listener<String>() {
                    @Override
                    public void onResponse(final String response) {
                        future.setResult(response);
                    }
                },
                new Response.ErrorListener() {
                    @Override
                    public void onErrorResponse(final VolleyError error) {
                        final StitchException.StitchRequestException e = parseRequestError(error);
                        if (e instanceof StitchException.StitchServiceException) {
                            if (((StitchException.StitchServiceException) e).getErrorCode() == ErrorCode.INVALID_SESSION) {
                                if (!refreshOnFailure) {
                                    clearAuth();
                                    future.setException(e);
                                    return;
                                }
                                handleInvalidSession(method, resource, body, future);
                                return;
                            }
                        }
                        future.setException(e);
                    }
                });
        request.setTag(this);
        _queue.add(request);

        return future.getTask();
    }

    // Pipelines

    private static class PipelineResponseFields {
        private static final String RESULT = "result";
    }

    // Push

    /**
     * @return The manager for {@link PushClient}s.
     */
    public PushManager getPush() {
        return _pushManager;
    }

    /**
     * Gets all available push providers for the current app.
     *
     * @return A task containing {@link AvailablePushProviders} that can be resolved on completion
     * of the request.
     */
    public Task<AvailablePushProviders> getPushProviders() {

        return executeRequest(Request.Method.GET, Paths.PUSH).continueWith(new Continuation<String, AvailablePushProviders>() {
            @Override
            public AvailablePushProviders then(@NonNull final Task<String> task) throws Exception {
                return AvailablePushProviders.fromQuery(task.getResult());
            }
        });
    }

    // Internal Public Methods

    /**
     * @return The properties for all Stitch clients.
     */
    public Properties getProperties() {
        return _properties;
    }

    // Private Methods

    // AuthInfo

    /**
     * Checks if the client is authenticated and if it isn't it throws.
     */
    private void ensureAuthenticated() {
        if (!isAuthenticated()) {
            throw new StitchException.StitchAuthException("Must first authenticate");
        }
    }

    /**
     * Called when a user logs in with this client.
     */
    private synchronized void onLogin() {
        for (final AuthListener listener : _authListeners) {
            listener.onLogin();
        }
    }

    /**
     * Called when a user is logged out from this client.
     */
    private synchronized void onLogout(final String lastProvider) {
        for (final AuthListener listener : _authListeners) {
            listener.onLogout(lastProvider);
        }
    }

    /**
     * @return The refresh token for the current user if authenticated; throws otherwise.
     */
    private String getRefreshToken() {
        if (!isAuthenticated()) {
            throw new StitchException.StitchAuthException("Must first authenticate");
        }

        return _preferences.getString(PREF_AUTH_REFRESH_TOKEN_NAME, "");
    }

    /**
     * Clears all authentication material that has been persisted.
     */
    private void clearAuth() {
        if (_auth == null) {
            return;
        }
        final String lastProvider = _auth.getAuthInfo().getProvider();
        _auth = null;
        _preferences.edit().remove(PREF_AUTH_JWT_NAME).apply();
        _preferences.edit().remove(PREF_AUTH_REFRESH_TOKEN_NAME).apply();
        _queue.cancelAll(this);
        onLogout(lastProvider);
    }

    /**
     * Handles an invalid session error from Stitch by refreshing the access token and
     * retrying the original request.
     *
     * @param method   The original HTTP method.
     * @param resource The original resource.
     * @param body     The original body.
     * @param future   The task to resolve upon completion of this handler.
     */
    private void handleInvalidSession(
            final int method,
            final String resource,
            final String body,
            final TaskCompletionSource<String> future
    ) {
        refreshAccessToken().addOnCompleteListener(new OnCompleteListener<Void>() {
            @Override
            public void onComplete(@NonNull final Task<Void> task) {
                if (!task.isSuccessful()) {
                    future.setException(task.getException());
                    return;
                }

                // Retry one more time
                executeRequest(method, resource, body, false, false).addOnCompleteListener(new OnCompleteListener<String>() {
                    @Override
                    public void onComplete(@NonNull final Task<String> task) {
                        if (task.isSuccessful()) {
                            future.setResult(task.getResult());
                            return;
                        }

                        future.setException(task.getException());
                    }
                });
            }
        });
    }

    /**
     * Refreshes the current access token using the current refresh token.
     *
     * @return A task that can resolved upon completion of refreshing the access token.
     */
    private Task<Void> refreshAccessToken() {
        return executeRequest(Request.Method.POST, Paths.NEW_ACCESS_TOKEN, null, false, true)
                .continueWith(new Continuation<String, Void>() {
                    @Override
                    public Void then(@NonNull Task<String> task) throws Exception {
                        if (!task.isSuccessful()) {
                            throw task.getException();
                        }

                        final String newAccessToken;
                        try {
                            final JSONObject response = new JSONObject(task.getResult());
                            newAccessToken = response.getString(AuthFields.ACCESS_TOKEN);
                        } catch (final JSONException e) {
                            Log.e(TAG, "Error parsing access token response", e);
                            throw new StitchException(e);
                        }

                        _auth = new Auth(StitchClient.this,
                                _auth.getAuthInfo().withNewAccessToken(newAccessToken));

                        final String authJson;
                        try {
                            authJson = _objMapper.writeValueAsString(_auth.getAuthInfo());
                        } catch (final IOException e) {
                            Log.e(TAG, "Error parsing auth response", e);
                            throw new StitchException(e);
                        }

                        _preferences.edit().putString(PREF_AUTH_JWT_NAME, authJson).apply();
                        return null;
                    }
                });
    }

    /**
     * @param provider The provider that will handle authentication.
     * @return A {@link Document} representing all information required for
     * an auth request against a specific provider.
     */
    private Document getAuthRequest(final AuthProvider provider) {
        return getAuthRequest(provider.getAuthPayload());
    }

    /**
     * @param request Arbitrary document for authentication
     * @return A {@link Document} representing all information required for
     * an auth request against a specific provider.
     */
    private Document getAuthRequest(final Document request) {
        final Document options = new Document();
        options.put(AuthFields.DEVICE, getDeviceInfo());
        request.put(AuthFields.OPTIONS, options);
        return request;
    }

    private static class AuthFields {
        private static final String ACCESS_TOKEN = "accessToken";
        static final String OPTIONS = "options";
        static final String DEVICE = "device";
    }

    // Device

    /**
     * @return Whether or not this client has stored a device ID.
     */
    private boolean hasDeviceId() {
        return _preferences.contains(PREF_DEVICE_ID_NAME);
    }

    /**
     * @return The client's device ID if there is one.
     */
    private String getDeviceId() {
        return _preferences.getString(PREF_DEVICE_ID_NAME, "");
    }

    /**
     * @return A {@link Document} representing the information for this device
     * from the context of this app.
     */
    private Document getDeviceInfo() {
        final Document info = new Document();

        if (hasDeviceId()) {
            info.put(DeviceFields.DEVICE_ID, getDeviceId());
        }

        final String packageName = _context.getPackageName();
        final PackageManager manager = _context.getPackageManager();

        try {
            final PackageInfo pkgInfo = manager.getPackageInfo(packageName, 0);
            info.put(DeviceFields.APP_VERSION, pkgInfo.versionName);
        } catch (final PackageManager.NameNotFoundException e) {
            Log.e(TAG, "Error while getting info for app package", e);
            throw new StitchException.StitchClientException(e);
        }

        info.put(DeviceFields.APP_ID, packageName);
        info.put(DeviceFields.PLATFORM, PLATFORM);
        info.put(DeviceFields.PLATFORM_VERSION, Build.VERSION.RELEASE);

        return info;
    }

    private static class RegistrationFields {
        private static final String TOKEN = "token";
        private static final String TOKEN_ID = "tokenId";
    }

    private static class DeviceFields {
        static final String DEVICE_ID = "deviceId";
        static final String APP_ID = "appId";
        static final String APP_VERSION = "appVersion";
        static final String PLATFORM = "platform";
        static final String PLATFORM_VERSION = "platformVersion";
    }
}<|MERGE_RESOLUTION|>--- conflicted
+++ resolved
@@ -24,11 +24,7 @@
 import com.mongodb.stitch.android.auth.AuthInfo;
 import com.mongodb.stitch.android.auth.AuthProvider;
 import com.mongodb.stitch.android.auth.AvailableAuthProviders;
-<<<<<<< HEAD
-=======
 import com.mongodb.stitch.android.auth.DecodedJWT;
-import com.mongodb.stitch.android.auth.UserProfile;
->>>>>>> 5755f8bf
 import com.mongodb.stitch.android.auth.emailpass.EmailPasswordAuthProvider;
 import com.mongodb.stitch.android.auth.emailpass.EmailPasswordAuthProviderInfo;
 import com.mongodb.stitch.android.auth.RefreshTokenHolder;
@@ -723,11 +719,8 @@
     ) {
         ensureAuthenticated();
         final String url = getResourcePath(resource);
-<<<<<<< HEAD
-        final String token = useRefreshToken ? getRefreshToken() : _auth.getAuthInfo().getAccessToken();
-=======
-        final DecodedJWT token = new DecodedJWT(useRefreshToken ? getRefreshToken() : _auth.getDecodedJWT().getRawToken());
->>>>>>> 5755f8bf
+        final DecodedJWT token = new DecodedJWT(useRefreshToken ? getRefreshToken() :
+                _auth.getAuthInfo().getDecodedJWT().getRawToken());
         final TaskCompletionSource<String> future = new TaskCompletionSource<>();
         if (!useRefreshToken && token.isExpired()) {
             handleInvalidSession(method, resource, body, future);
